--- data/sfs/intermediate/1999/1229.txt.bz2
+++ 
<<<<<<< HEAD
@@ -15176,6 +15177,7 @@ Korrigerad formattering av strecksatslistor i 44:12-13, styckeindelning i 44:21, paragrafindelning i 48:26 samt tabell i 63:3
=======
@@ -15176,6 +15177,7 @@ [version: 2017:1279-] Korrigerad formattering av strecksatslistor i 44:12-13, styckeindelning i 44:21, paragrafindelning i 48:26 samt tabell i 63:3
>>>>>>> 11d3f900
 underliggande tillgångar eller av kursindex eller liknande.
 
 12 § Med option avses en rätt för innehavaren att
+
 - förvärva eller avyttra aktier, obligationer eller andra
 tillgångar till ett bestämt pris, eller
 
@@ -15187,6 +15189,7 @@
 Huvudregel
 
 13 § Kapitalvinsten ska beräknas som skillnaden mellan
+
 - ersättningen för den avyttrade tillgången eller för den
 utfärdade förpliktelsen minskad med utgifterna för avyttringen
 eller utfärdandet, och
@@ -15255,6 +15258,7 @@
 avyttrats vid tidpunkten för utnyttjandet. Lag (2007:1419).
 
 Tillgångar som förvärvas genom arv, gåva m.m.
+
 21 § Om en tillgång förvärvas genom arv, testamente, gåva,
 bodelning eller på liknande sätt, inträder förvärvaren i den
 tidigare ägarens skattemässiga situation.
@@ -16901,11 +16906,13 @@
 som sägs om en tillgång i 26 och 27 §§ ska tillämpas också på
 en förpliktelse med sådan underliggande tillgång. Lag
 (2007:1419).
+
 26 § Juridiska personers kapitalförluster på delägarrätter för
 vilka avdrag ska göras får dras av bara mot kapitalvinster på
 delägarrätter. Om en del av en sådan förlust inte kan dras av,
 får den dras av mot en annan juridisk persons kapitalvinster
 på delägarrätter om var och en av de juridiska personerna
+
 1. begär det för ett beskattningsår som har samma
 deklarationstidpunkt enligt skatteförfarandelagen (2011:1244)
 eller som skulle ha haft det om inte någon av de juridiska
@@ -20613,15 +20620,19 @@
                                 procent av det belopp med vilket
                                 den fastställda förvärvsinkomsten
                                 överstiger 0,99 prisbasbelopp
+
 överstiger 2,72 men inte
 3,11 prisbasbelopp              0,77 prisbasbelopp
+
 överstiger 3,11 men inte
 7,88 prisbasbelopp              0,77 prisbasbelopp minskat med
                                 10 procent av det belopp med
                                 vilket den fastställda
                                 förvärvsinkomsten överstiger
                                 3,11 prisbasbelopp
+
 överstiger 7,88 prisbasbelopp   0,293 prisbasbelopp
+
 Lag (2011:1256).
 
 3 a § För dem som vid beskattningsårets ingång har fyllt 65 
@@ -20675,6 +20686,7 @@
 
 överstiger 12,43 
 prisbasbelopp			0,422 prisbasbelopp	
+
 Lag (2017:1212).
 
 4 § För dem som är obegränsat skattskyldiga bara under en del<|MERGE_RESOLUTION|>--- conflicted
+++ resolved
@@ -1,10 +1,6 @@
 --- data/sfs/intermediate/1999/1229.txt.bz2
 +++ 
-<<<<<<< HEAD
-@@ -15176,6 +15177,7 @@ Korrigerad formattering av strecksatslistor i 44:12-13, styckeindelning i 44:21, paragrafindelning i 48:26 samt tabell i 63:3
-=======
 @@ -15176,6 +15177,7 @@ [version: 2017:1279-] Korrigerad formattering av strecksatslistor i 44:12-13, styckeindelning i 44:21, paragrafindelning i 48:26 samt tabell i 63:3
->>>>>>> 11d3f900
  underliggande tillgångar eller av kursindex eller liknande.
  
  12 § Med option avses en rätt för innehavaren att
