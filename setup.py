--- conflicted
+++ resolved
@@ -19,12 +19,8 @@
                     'Whoosh >= 2.4.1',
                     'six >= 1.4.0',
                     'docutils >= 0.11',
-<<<<<<< HEAD
-                    'grako >= 3.4.0']
-=======
-                    'future >= 0.11',
-                    'arrow >= 0.4']
->>>>>>> 77ab8621
+                    'grako >= 3.4.0',
+                    'future >= 0.11']
 
 if sys.version_info < (3,0,0):
     # not py3 compatible, but not essential either
