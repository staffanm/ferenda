--- conflicted
+++ resolved
@@ -110,18 +110,12 @@
     });
   $('.navbar-form .typeahead').typeahead(null, {
     name: 'suggestions',
-<<<<<<< HEAD
-=======
     highlight: true,
->>>>>>> 11d3f900
     display: 'comment',
     source: suggestions,
     minLength: 1,
     templates: {
       suggestion: function(ctx) {
-<<<<<<< HEAD
-	return "<div class='tt-suggestion'><strong>" + ctx.comment + "</strong><br/><small>" + ctx.desc + "</small></div>";
-=======
 	// typeahead.js should be able to highlight matches itself,
 	// but I can't get it to work, so we do it manually.
         q_regex = new RegExp(ctx._query.replace(/[-\/\\^$*+?.()|[\]{}]/g, '\\$&'), 'ig');
@@ -130,7 +124,6 @@
           ctx.comment = "[upphävd] " + ctx.comment;
         }
         return "<div class='tt-suggestion'>" + ctx.comment + "<br/><small>" + ctx.desc + "</small></div>";
->>>>>>> 11d3f900
       }
     },
     limit: 9
