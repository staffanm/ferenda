# -*- coding: utf-8 -*-
from __future__ import (absolute_import, division,
                        print_function, unicode_literals)
import sys
if sys.version_info[:2] == (3,2): # remove when py32 support ends
    import uprefix
    uprefix.register_hook()
    from future.builtins import *
    uprefix.unregister_hook()
else:
    from future.builtins import *
<<<<<<< HEAD

from copy import copy

from six import text_type as str
=======
>>>>>>> 77ab8621

from ferenda.elements import LinkSubject

class CitationParser(object):

    """Finds citations to documents and other resources in text
    strings. Each type of citation is specified by a
    `pyparsing <http://pyparsing.wikispaces.com/Documentation>`_
    grammar, and for each found citation a URI can be constructed
    using a :py:class:`~ferenda.URIFormatter` object.
    
    :param grammars: The grammar(s) for the citations that this
                      parser should find, in order of priority.
    :type  grammars: list of ``pyparsing.ParserElement`` objects

    Usage:

    >>> from pyparsing import Word,nums
    >>> rfc_grammar = ("RFC " + Word(nums).setResultsName("rfcnumber")).setResultsName("rfccite")
    >>> pep_grammar = ("PEP" +  Word(nums).setResultsName("pepnumber")).setResultsName("pepcite")
    >>> citparser = CitationParser(rfc_grammar, pep_grammar)
    >>> res = citparser.parse_string("The WSGI spec (PEP 333) references RFC 2616 (The HTTP spec)")
    >>> # res is a list of strings and/or pyparsing.ParseResult objects
    >>> from ferenda import URIFormatter
    >>> from ferenda.elements import Link
    >>> f = URIFormatter(('rfccite',
    ...                   lambda p: "http://www.rfc-editor.org/rfc/rfc%(rfcnumber)s" % p),
    ...                  ('pepcite',
    ...                   lambda p: "http://www.python.org/dev/peps/pep-0%(pepnumber)s/" % p))
    >>> citparser.set_formatter(f)
    >>> res = citparser.parse_recursive(["The WSGI spec (PEP 333) references RFC 2616 (The HTTP spec)"])
    >>> res == ['The WSGI spec (', Link('PEP 333',uri='http://www.python.org/dev/peps/pep-0333/'), ') references ', Link('RFC 2616',uri='http://www.rfc-editor.org/rfc/rfc2616'), ' (The HTTP spec)']
    True
    """

    def __init__(self, *grammars):
        self._grammars = []
        for grammar in grammars:
            self.add_grammar(grammar)
        self._formatter = None

    def set_formatter(self, formatter):
        """Specify how found citations are to be formatted when using
        :py:meth:`~ferenda.CitationParser.parse_recursive`
        
        :param formatter: The formatter object to use for all citations
        :type  formatter: :py:class:`~ferenda.URIFormatter`
        """
        self._formatter = formatter

    def add_grammar(self, grammar):
        """Add another grammar.

        :param grammar: The grammar to add
        :type grammar: ``pyparsing.ParserElement``
        """
        self._grammars.append(grammar)

    def parse_string(self, string, predicate="dcterms:references"):
        """Find any citations in a text string, using the configured grammars.
        
        :param string: Text to parse for citations
        :type string: str
        :returns: strings (for parts of the input text that do not contain
                  any citation) and/or tuples (for found citation) consisting
                  of (string, ``pyparsing.ParseResult``)
        :rtype: list
        """
        # Returns a list of strings and/or tuples, where each tuple is
        # (string,pyparsing.ParseResult)
        nodes = [string]
        res = nodes # if self._grammars is None
        for grammar in self._grammars:
            res = []
            for node in nodes:
                if not isinstance(node, str):
                    res.append(node)
                    continue
                matches = grammar.scanString(node)
                start = 0
                after = 0
                for match, before, after in matches:
                    if before > start:
                        res.append(node[start:before])
                    res.append((node[before:after], match))
                    start = after
                if after < len(node):
                    res.append(node[after:])
            nodes = list(res)
        return res

    def parse_recursive(self, part, predicate="dcterms:references"):
        """Traverse a nested tree of elements, finding citations in
        any strings contained in the tree. Found citations are marked
        up as :py:class:`~ferenda.elements.Link` elements with the uri
        constructed by the :py:class:`~ferenda.URIFormatter` set by
        :py:meth:`~ferenda.CitationParser.set_formatter`.
        
        :param part: The root element of the structure to parse
        :type  part: list
        :returns: a correspondingly nested structure.
        :rtype: list"""

        res = []
        if not isinstance(part, str):
            for subpart in part:
                if isinstance(subpart, str):
                    res.extend(self.parse_recursive(subpart, predicate))
                else:
                    res.append(self.parse_recursive(subpart, predicate))
            # replace our exising subparts/children with the combined result of parse_recursive
            part[:] = res[:]
            return part

        else:  # ok, simple string
            # FIXME: We need to keep track of the URI for the part
            # of the document we're in, so that we can resolve
            # partial/relative references
            # splits a string into a list of string and ParseResult objects
            #
            nodes = self.parse_string(part, predicate)
            for node in nodes:
                if isinstance(node, str):
                    if type(part) == str:
                        res.append(node)
                    else:
                        # handle str-derived types by instantiting
                        # that type and cloning its properties, so:
                        #
                        #     Header("foo 123 baz", lvl=2)
                        #
                        # can result in:
                        #
                        #     [Header("foo ", lvl=2),
                        #      Link("123", uri="..."),
                        #      Header(" baz", lvl=2)]
                        #
                        replacement = type(part)(node)
                        replacement.__dict__ = copy(part.__dict__)
                        res.append(replacement)
                elif isinstance(node, tuple):
                    (text, parseresult) = node
                    # node = self.resolve_relative(node,currentloc)
                    uri = self._formatter.format(parseresult)
                    if uri:
                        res.append(LinkSubject(
                            text, uri=uri, predicate=predicate))
                    else:
                        res.append(text)
                # FIXME: concatenate adjacent str nodes
            return res<|MERGE_RESOLUTION|>--- conflicted
+++ resolved
@@ -9,13 +9,8 @@
     uprefix.unregister_hook()
 else:
     from future.builtins import *
-<<<<<<< HEAD
 
 from copy import copy
-
-from six import text_type as str
-=======
->>>>>>> 77ab8621
 
 from ferenda.elements import LinkSubject
 
