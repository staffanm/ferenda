--- conflicted
+++ resolved
@@ -14,10 +14,6 @@
 from rdflib import URIRef
 from rdflib import Literal
 from rdflib import RDF
-<<<<<<< HEAD
-from six import text_type as str
-=======
->>>>>>> 77ab8621
 
 class Describer(OrigDescriber):
 
